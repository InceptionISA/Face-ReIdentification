--- conflicted
+++ resolved
@@ -1,8 +1,3 @@
-<<<<<<< HEAD
-# Face-ReIdentification
-
-new
-=======
 # Face Re-Identification Repository
 
 This repository implements the face re-identification component for the AI for FineTech Competition. It focuses on developing a system capable of matching images of staff faces to their corresponding identities, as well as identifying non-staff faces. The generated output file will later be merged with the tracking results in the Integration Repository.
@@ -100,4 +95,3 @@
 - Submit pull requests for new features, improvements, or bug fixes.
 - Ensure thorough testing before merging changes into the main branch.
 
->>>>>>> 023d7eec
